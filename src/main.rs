--- conflicted
+++ resolved
@@ -185,11 +185,7 @@
 
     let token_response = client
         .exchange_code(AuthorizationCode::new(code))
-<<<<<<< HEAD
         //.set_pkce_verifier(PkceCodeVerifier::new(pkce_verifier))
-=======
-        // .set_pkce_verifier(PkceCodeVerifier::new(pkce_verifier))
->>>>>>> 5b2bb2f7
         .request(http_client)
         .unwrap();
 
